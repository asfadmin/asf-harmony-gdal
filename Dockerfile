--- conflicted
+++ resolved
@@ -1,8 +1,4 @@
-<<<<<<< HEAD
-From osgeo/gdal:ubuntu-full-3.3.1
-=======
 FROM osgeo/gdal:ubuntu-full-3.3.1
->>>>>>> 087b6b46
 
 RUN ln -sf /usr/bin/python3 /usr/bin/python && apt-get update && apt-get install -y python3-pip nco && pip3 --no-cache-dir install boto3
 
@@ -10,11 +6,7 @@
 
 # Bundle app source
 COPY . .
-<<<<<<< HEAD
-RUN pip3 install --no-cache-dir deps/harmony-service-lib-py && pip3 install --no-cache-dir -r requirements.txt
-=======
 RUN pip3 install --no-cache-dir -r requirements.txt
->>>>>>> 087b6b46
 
 # To run locally during dev, build the image and run, e.g.:
 # docker run --rm -it -e ENV=dev -v $(pwd):/home harmony/gdal --harmony-action invoke --harmony-input "$(cat ../harmony/example/service-operation.json)"
