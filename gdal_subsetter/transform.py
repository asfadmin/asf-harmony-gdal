"""
 CLI for adapting a Harmony operation to GDAL

If you have harmony in a peer folder with this repo, then you can run the following for an example
python3 -m harmony_gdal --harmony-action invoke --harmony-input "$(cat ../harmony/example/service-operation.json)"
"""

import os
import subprocess
import re
import zipfile
import math
from tempfile import mkdtemp
import shutil
from affine import Affine
import glob
import json

from harmony import BaseHarmonyAdapter, util
from harmony.util import stage, bbox_to_geometry, download, generate_output_filename

import shapely
from shapely.geometry import shape, mapping, Point, MultiPoint, LineString, Polygon
from shapely.ops import cascaded_union
import pyproj
from osgeo import gdal, osr, ogr, gdal_array
from netCDF4 import Dataset
from pystac import Asset
import numpy as np
import geopandas as gpd
import fiona


mime_to_gdal = {
    "image/tiff": "GTiff",
    "image/png": "PNG",
    "image/gif": "GIF",
    "application/x-netcdf4": "NETCDF"
}

mime_to_extension = {
    "image/tiff": "tif",
    "image/png": "png",
    "image/gif": "gif",
    "application/x-netcdf4": "nc"
}

mime_to_options = {
    "image/tiff": ["-co", "COMPRESS=LZW"]
}


class ObjectView(object):
    """
    Simple class to make a dict look like an object.

    Example
    --------
        >>> o = ObjectView({ "key": "value" })
        >>> o.key
        'value'
    """

    def __init__(self, d):
        """
        Allows accessing the keys of dictionary d as though they
        are properties on an object

        Parameters
        ----------
        d : dict
            a dictionary whose keys we want to access as object properties
        """
        self.__dict__ = d


class HarmonyAdapter(BaseHarmonyAdapter):
    """
    See https://git.earthdata.nasa.gov/projects/HARMONY/repos/harmony-service-lib-py/browse
    for documentation and examples.
    """

    def get_version(self):
        with open("version.txt") as file_version:
            version = ','.join(file_version.readlines())

        return version

    def process_item(self, item, source):
        """
        Converts an input STAC Item's data into Zarr, returning an output STAC item

        Parameters
        ----------
        item : pystac.Item
            the item that should be converted
        source : harmony.message.Source
            the input source defining the variables, if any, to subset from the item

        Returns
        -------
        pystac.Item
            a STAC item containing the Zarr output
        """
        logger = self.logger
        message = self.message

        if message.subset and message.subset.shape:
            logger.warn('Ignoring subset request for user shapefile %s' %
                        (message.subset.shape.href,))

        layernames = []

        operations = dict(
            variable_subset=source.variables,
            is_regridded=bool(message.format.crs),
            is_subsetted=bool(message.subset and message.subset.bbox)
        )

        stac_record = item.clone()
        stac_record.assets = {}

        output_dir = mkdtemp()
        try:
            # Get the data file
            asset = next(v for k, v in item.assets.items()
                         if 'data' in (v.roles or []))

            if self.config.fallback_authn_enabled:
                input_filename = download(
                    asset.href,
                    output_dir,
                    logger=self.logger,
                    access_token=None,
                    cfg=self.config)
            else:
                input_filename = download(
                    asset.href,
                    output_dir,
                    logger=self.logger,
                    access_token=self.message.accessToken,
                    cfg=self.config)

            basename = os.path.splitext(os.path.basename(
                generate_output_filename(asset.href, **operations))
            )[0]

            file_type = self.get_filetype(input_filename)

            if file_type is None:
                return item
            elif file_type == 'tif':
                layernames, filename = self.process_geotiff(
                    source, basename, input_filename, output_dir, layernames
                )
            elif file_type == 'nc':
                layernames, filename = self.process_netcdf(
                    source, basename, input_filename, output_dir, layernames
                )
            elif file_type == 'zip':
                layernames, filename = self.process_zip(
                    source, basename, input_filename, output_dir, layernames
                )
            else:
                self.completed_with_error(
                    'No recognized file foarmat, not process')

            self.update_layernames(filename, [v for v in layernames])

            # Update metadata with bbox and extent in lon/lat coordinates for the geotiff file
            # Also update the STAC record
            stac_record.bbox = self.get_bbox_lonlat(filename)
            stac_record.geometry = bbox_to_geometry(stac_record.bbox)

            # Filename may change into the format other than geotiff
            filename = self.reformat(filename, output_dir)
            output_filename = basename + os.path.splitext(filename)[-1]
            mime = message.format.mime
            url = stage(
                filename,
                output_filename,
                mime,
                location=message.stagingLocation,
                logger=logger,
                cfg=self.config)

            stac_record.assets['data'] = Asset(
                url, title=output_filename, media_type=mime, roles=['data']
            )

            return stac_record

        finally:
            shutil.rmtree(output_dir)

    def process_geotiff(self, source, basename, input_filename, output_dir, layernames):
<<<<<<< HEAD
        return formats.geotiff.process()
=======

        if not source.variables:
            # process geotiff and all bands

            filename = input_filename
            layer_id = basename + '__all'
            band = None
            layer_id, filename, output_dir = self.combin_transfer(
                layer_id, filename, output_dir, band)
            result = self.rename_to_result(
                layer_id, filename, output_dir)
            layernames.append(layer_id)
        else:

            #variables = self.get_variables(input_filename)
            variables = source.process('variables')

            for variable in variables:

                band = None

                index = next(i for i, v in enumerate(
                        variables) if v.name.lower() == variable.name.lower())
                if index is None:
                    return self.completed_with_error('band not found: ' + variable)
                band = index + 1

                filename = input_filename

                layer_id = basename + '__' + variable.name

                layer_id, filename, output_dir = self.combin_transfer(
                    layer_id, filename, output_dir, band)

                result = self.add_to_result(
                                    layer_id,
                                    filename,
                                    output_dir
                                )
                layernames.append(layer_id)

        return layernames, result
>>>>>>> ce3245bf

    def process_netcdf(self, source, basename, input_filename, output_dir, layernames):
        variables = source.process(
            'variables') or self.get_variables(input_filename)

        for variable in variables:
            band = None

            # For non-geotiffs, we reference variables by appending a file path
            layer_format = self.read_layer_format(
                source.collection,
                input_filename,
                variable.name
            )
            filename = layer_format.format(
                input_filename)

            layer_id = basename + '__' + variable.name

            # convert the subdataset in the nc file into the geotif file
            filename = self.nc2tiff(layer_id, filename, output_dir)

            layer_id, filename, output_dir = self.combin_transfer(
                layer_id, filename, output_dir, band)

            result = self.add_to_result(
                layer_id,
                filename,
                output_dir
            )
            layernames.append(layer_id)

        return layernames, result

    def process_zip(self, source, basename, input_filename, output_dir, layernames):
        [tiffile, ncfile] = self.pack_zipfile(input_filename, output_dir)

        if tiffile:
            layernames, result = self.process_geotiff(
                source, basename, tiffile, output_dir, layernames)

        if ncfile:
            layernames, result = self.process_netcdf(
                source, basename, ncfile, output_dir, layernames)

        return layernames, result

    def update_layernames(self, filename, layernames):
        """
        Updates the layers in the given file to match the list of layernames provided

        Parameters
        ----------
        filename : string
            The path to file whose layernames should be updated
        layernames : string[]
            An array of names, in order, to apply to the layers
        """
        ds = gdal.Open(filename)

        for i in range(len(layernames)):
            ds.GetRasterBand(i + 1).SetDescription(layernames[i])

        ds = None

    def prepare_output_dir(self, output_dir):
        """
        Deletes (if present) and recreates the given output_dir, ensuring it exists
        and is empty

        Parameters
        ----------
        output_dir : string
            the directory to delete and recreate
        """
        self.cmd('rm', '-rf', output_dir)
        self.cmd('mkdir', '-p', output_dir)

    def cmd(self, *args):
        self.logger.info(
            args[0] + " " + " ".join(["'{}'".format(arg) for arg in args[1:]])
        )
        result_str = subprocess.check_output(args).decode("utf-8")

        return result_str.split("\n")

    def is_rotated_geotransform(self, srcfile):
        dataset = gdal.Open(srcfile)
        gt = dataset.GetGeoTransform()
        check = False

        if gt[2] != 0.0 or gt[4] != 0:
            check = True

        return check

    def nc2tiff(self, layerid, filename, dstdir):

        def search(myDict, lookupkey):
            for key, value in myDict.items():
                if lookupkey in key:
                    return myDict[key]

        normalized_layerid = layerid.replace('/', '_')
        dstfile = "%s/%s" % (dstdir, normalized_layerid + '__nc2tiff.tif')
        ds = gdal.Open(filename)
        metadata = ds.GetMetadata()
        crs_wkt = search(metadata, "crs_wkt")

        if crs_wkt:
            command = ['gdal_translate', '-a_srs']
            command.extend([crs_wkt])
            command.extend([filename, dstfile])
            self.cmd(*command)
            return dstfile

        return filename

    def varsubset(self, srcfile, dstfile, band=None):
        if not band:
            return srcfile

        command = ['gdal_translate']
        command.extend(['-b', '%s' % (band)])
        command.extend([srcfile, dstfile])
        self.cmd(*command)

        return dstfile

    def subset(self, layerid, srcfile, dstdir, band=None):
        normalized_layerid = layerid.replace('/', '_')
        subset = self.message.subset

        if subset.bbox is None and subset.shape is None:
            dstfile = "%s/%s" % (dstdir, normalized_layerid +
                                 '__varsubsetted.tif')
            dstfile = self.varsubset(srcfile, dstfile, band=band)

            return dstfile

        if subset.bbox:
            [left, bottom, right, top] = self.get_bbox(srcfile)

            # subset.bbox is defined as [left/west,low/south,right/east,upper/north]
            subsetbbox = subset.process('bbox')

            [b0, b1], transform = self.lonlat2projcoord(
                srcfile, subsetbbox[0], subsetbbox[1])
            [b2, b3], transform = self.lonlat2projcoord(
                srcfile, subsetbbox[2], subsetbbox[3])

            if any(x is None for x in [b0, b1, b2, b3]):
                dstfile = "%s/%s" % (dstdir,
                                     normalized_layerid + '__varsubsetted.tif')
                dstfile = self.varsubset(srcfile, dstfile, band=band)
            elif b0 < left and b1 < bottom and b2 > right and b3 > top:
                # user's input subset totally covers the image bbox, do not do subset
                dstfile = "%s/%s" % (dstdir,
                                     normalized_layerid + '__varsubsetted.tif')
                dstfile = self.varsubset(srcfile, dstfile, band=band)
            else:
                dstfile = "%s/%s" % (dstdir,
                                     normalized_layerid + '__subsetted.tif')
                dstfile = self.subset2(
                    srcfile, dstfile, bbox=subsetbbox, band=band)

            return dstfile

        if subset.shape:
            # need know what the subset.shape is. Is it a file? do we need pre-process like we did for subset.bbox?
            dstfile = "%s/%s" % (dstdir,
                                 normalized_layerid + '__subsetted.tif')
            # get the shapefile
            shapefile = self.get_shapefile(subset.shape, dstdir)
            dstfile = self.subset2(
                srcfile, dstfile, shapefile=shapefile, band=band)

            return dstfile

    def convert2multipolygon(self, infile, outfile, buf=None):
        '''
        convert point or line feature geojson file to multi-polygon feature geojson file
        input:  infile - point or line feature geojson file name
        return: outfile - multi-polygon feature ESRI shapefile directory name
        '''
        if not buf:
            return infile

        fd_infile = fiona.open(infile)

        # get feature type of infile
        featype = fd_infile.schema.get('geometry')

        # prepare meta for polygon file
        meta = fd_infile.meta
        meta['schema']['geometry'] = 'Polygon'
        meta['schema']['properties'] = {'id': 'int'}
        meta['driver'] = 'GeoJSON'

        with fiona.open(outfile, 'w', **meta) as fd_outfile:
            poly_lst = []

            for index_point, point in enumerate(fd_infile):
                pt = shape(point['geometry'])
                polygon = pt.buffer(buf)
                poly_lst.append(polygon)

            polygons = cascaded_union(poly_lst)

            if polygons.geometryType() == 'Polygon':
                fd_outfile.write({
                    'geometry': mapping(polygons),
                    'properties': {'id': 0},
                })
            else:
                for index_polygon, polygon in enumerate(polygons):
                    fd_outfile.write({
                        'geometry': mapping(polygon),
                        'properties': {'id': index_polygon},
                    })

        return outfile

    def get_coord_unit(self, geojsonfile):
        try:
            # get unit of the feature in the shapefile
            fd_infile = fiona.open(geojsonfile)
            proj = pyproj.crs.CRS(fd_infile.crs_wkt)
            proj_json = json.loads(proj.to_json())
            unit = proj_json['coordinate_system']['axis'][0]['unit']
        except:
            unit = None

        return unit

    def get_shapefile(self, subsetshape, dstdir):
        """
        read the shapefile passing from harmony, it is geojson file, if it is
        point or line feature file, convert it into and polygon geojson,
        then convert it into a ESRI shapefile.
        input: subset.shape
        return: ESRI shapefile (without .zip affix), it actualy produce 4 files which
        consist of ESRI shapefile
        """
        href = subsetshape.href
        filetype = subsetshape.type
        shapefile = util.download(href, dstdir)

        # get unit of the feature in the shapefile
        unit = self.get_coord_unit(shapefile)

        # convert into multi-polygon feature file
        fileprex = os.path.splitext(shapefile)[0]
        tmpfile_geojson = fileprex+"_tmp.geojson"

        # check BUFFER environment to get buf from message passed by harmony
        buffer_string = os.environ.get('BUFFER')
        if buffer_string:
            buffer_dic = eval(buffer_string)

            if unit:
                if "degree" in unit.lower():
                    buf = buffer_dic["degree"]
                else:
                    buf = buffer_dic["meter"]
            else:
                buf = None
        else:
            buf = None

        # convert to a new multipolygon file
        tmpfile_geojson = self.convert2multipolygon(
            shapefile, tmpfile_geojson, buf=buf)

        # convert into ESRI shapefile
        outfile = fileprex+".shp"
        command = ['ogr2ogr', '-f', 'ESRI Shapefile']
        command.extend([outfile, tmpfile_geojson])
        self.cmd(*command)

        return outfile

    def reproject(self, layerid, srcfile, dstdir):
        crs = self.message.format.process('crs')

        if not crs:
            return srcfile

        normalized_layerid = layerid.replace('/', '_')
        dstfile = "%s/%s" % (dstdir, normalized_layerid + '__reprojected.tif')
        self.cmd('gdalwarp', "-t_srs", crs, srcfile, dstfile)

        return dstfile

    def resize(self, layerid, srcfile, dstdir):
        command = ['gdal_translate']
        fmt = self.message.format
        normalized_layerid = layerid.replace('/', '_')
        dstfile = "%s/%s__resized.tif" % (dstdir, normalized_layerid)

        if fmt.width or fmt.height:
            width = fmt.process('width') or 0
            height = fmt.process('height') or 0
            command.extend(["-outsize", str(width), str(height)])

        command.extend([srcfile, dstfile])
        self.cmd(*command)

        return dstfile

    def add_to_result(self, layerid, srcfile, dstdir):
        tmpfile = "%s/tmp-result.tif" % (dstdir)
        dstfile = "%s/result.tif" % (dstdir)

        if not os.path.exists(dstfile):
            self.cmd('cp', srcfile, dstfile)
            return dstfile

        tmpfile = self.stack_multi_file_with_metadata(
            [dstfile, srcfile], tmpfile)
        self.cmd('mv', tmpfile, dstfile)

        return dstfile

    def stack_multi_file_with_metadata(self, infilelist, outfile):
        """
        infilelist include multiple files, each file does not have the same
        number of bands, but they have the same projection and geotransform.
        This function works for both rotated and non-rotated image files.
        """
        collection = []
        count = 0
        ds_description = []

        for id, layer in enumerate(infilelist, start=1):
            ds = gdal.Open(layer)
            filestr = os.path.splitext(os.path.basename(layer))[0]
            filename = ds.GetDescription()
            filestr = os.path.splitext(os.path.basename(filename))[0]

            if id == 1:
                proj = ds.GetProjection()
                geot = ds.GetGeoTransform()
                cols = ds.RasterXSize
                rows = ds.RasterYSize
                band = ds.GetRasterBand(1)
                gtyp = band.DataType

            bandnum = ds.RasterCount
            md = ds.GetMetadata()

            for i in range(1, bandnum+1):
                band = ds.GetRasterBand(i)
                bmd = band.GetMetadata()
                bmd.update(md)
                data = band.ReadAsArray()
                count = count+1
                band_name = "Band{count}:{filestr}-{i}".format(
                    count=count, filestr=filestr, i=i)
                tmp_bmd = {"bandname": band_name}
                bmd.update(tmp_bmd)
                ds_description.append(band_name)
                collection.append(
                    {"band_sn": count, "band_md": bmd, "band_array": data})

        dst_ds = gdal.GetDriverByName('GTiff').Create(
            outfile, cols, rows, count, gtyp
        )
        dst_ds.SetProjection(proj)
        dst_ds.SetGeoTransform(geot)
        dst_ds.SetMetadata({"Band Info": " ".join(ds_description)})

        for i, band in enumerate(collection):
            dst_ds.GetRasterBand(i+1).WriteArray(collection[i]["band_array"])
            dst_ds.GetRasterBand(i+1).SetMetadata(collection[i]["band_md"])

        dst_ds.FlushCache()                     # write to disk
        dst_ds = None

        return outfile

    def rename_to_result(self, layerid, srcfile, dstdir):
        dstfile = "%s/result.tif" % (dstdir)

        if not os.path.exists(dstfile):
            self.cmd('mv', srcfile, dstfile)

        return dstfile

    def reformat(self, srcfile, dstdir):
        gdal_subsetter_version = "gdal_subsetter_version={gdal_subsetter_ver}".format(
            gdal_subsetter_ver=self.get_version())

        command = ['gdal_edit.py',  '-mo', gdal_subsetter_version, srcfile]
        self.cmd(*command)

        output_mime = self.message.format.process('mime')

        if output_mime not in mime_to_gdal:
            raise Exception('Unrecognized output format: ' + output_mime)

        if output_mime == "image/tiff":
            return srcfile

        dstfile = "%s/translated.%s" % (dstdir, mime_to_extension[output_mime])

        if output_mime == "application/x-netcdf4":
            dstfile = self.geotiff2netcdf(srcfile, dstfile)
        else:
            command = ['gdal_translate',
                       '-of', mime_to_gdal[output_mime],
                       '-scale',
                       srcfile, dstfile]
            self.cmd(*command)

        return dstfile

    def read_layer_format(self, collection, filename, layer_id):
        gdalinfo_lines = self.cmd("gdalinfo", filename)

        layer_line = next(
            filter(
                (lambda line: re.search(":*" + layer_id+"$", line)),
                gdalinfo_lines
            ),
            None
        )

        if layer_line is None:
            print('Invalid Layer:', layer_id)

        layer = layer_line.split("=")[-1]

        return layer.replace(filename, "{}")

    def get_variables(self, filename):
        gdalinfo_lines = self.cmd("gdalinfo", filename)
        result = []

        # Normal case of NetCDF / HDF, where variables are subdatasets
        for subdataset in filter((lambda line: re.match(r"^\s*SUBDATASET_\d+_NAME=", line)), gdalinfo_lines):
            result.append(ObjectView({"name": re.split(r":", subdataset)[-1]}))

        if result:
            return result

        # GeoTIFFs, where variables are bands, with descriptions set to their variable name
        for subdataset in filter((lambda line: re.match(r"^\s*Description = ", line)), gdalinfo_lines):
            result.append(ObjectView(
                {"name": re.split(r" = ", subdataset)[-1]}
            ))

        if result:
            return result

        # Some GeoTIFFdoes not have descriptions. directly use Band # as the variables
        for subdataset in filter((lambda line: re.match(r"^Band", line)), gdalinfo_lines):
            tmpline = re.split(r" ", subdataset)
            result.append(ObjectView(
                {"name": tmpline[0].strip()+tmpline[1].strip(), }))

        if result:
            return result

    def get_filetype(self, filename):
        if filename is None:
            return None

        if not os.path.exists(filename):
            return None

        file_basenamewithpath, file_extension = os.path.splitext(filename)

        if file_extension in ['.nc']:
            return 'nc'
        elif file_extension in ['.tif', '.tiff']:
            return 'tif'
        elif file_extension in ['.zip']:
            return 'zip'
        else:
            return 'others'

    def is_geotiff(self, filename):
        gdalinfo_lines = self.cmd("gdalinfo", filename)

        return gdalinfo_lines[0] == "Driver: GTiff/GeoTIFF"

    def combin_transfer(self, layer_id, filename, output_dir, band):
        filename = self.subset(
            layer_id,
            filename,
            output_dir,
            band
        )
        filename = self.reproject(
            layer_id,
            filename,
            output_dir
        )
        filename = self.resize(
            layer_id,
            filename,
            output_dir
        )
        return layer_id, filename, output_dir

    def get_bbox(self, filename):
        """
        input: the geotif file
        return: bbox[left,low,right,upper] of the file
        """
        ds = gdal.Open(filename)
        gt = ds.GetGeoTransform()
        cols = ds.RasterXSize
        rows = ds.RasterYSize
        ul_x, ul_y = self.calc_ij_coord(gt, 0, 0)
        ur_x, ur_y = self.calc_ij_coord(gt, cols, 0)
        lr_x, lr_y = self.calc_ij_coord(gt, cols, rows)
        ll_x, ll_y = self.calc_ij_coord(gt, 0, rows)

        return [min(ul_x, ll_x), min(ll_y, lr_y), max(lr_x, ur_x), max(ul_y, ur_y)]

    def get_bbox_lonlat(self, filename):
        """
        get the bbox in longitude and latitude of the raster file, and update the bbox and extent for the file, and return bbox.
        input:raster file name
        output:bbox of the raster file
        """
        ds = gdal.Open(filename, gdal.GA_Update)
        gt = ds.GetGeoTransform()
        cols = ds.RasterXSize
        rows = ds.RasterYSize
        ul_x, ul_y = self.calc_ij_coord(gt, 0, 0)
        ur_x, ur_y = self.calc_ij_coord(gt, cols, 0)
        lr_x, lr_y = self.calc_ij_coord(gt, cols, rows)
        ll_x, ll_y = self.calc_ij_coord(gt, 0, rows)

        projection = ds.GetProjection()
        dst = osr.SpatialReference(projection)
        dstproj4 = dst.ExportToProj4()
        ct2 = pyproj.Proj(dstproj4)

        ul_x2, ul_y2 = ct2(ul_x, ul_y, inverse=True)
        ur_x2, ur_y2 = ct2(ur_x, ur_y, inverse=True)
        lr_x2, lr_y2 = ct2(lr_x, lr_y, inverse=True)
        ll_x2, ll_y2 = ct2(ll_x, ll_y, inverse=True)

        ul_x2 = float("{:.7f}".format(ul_x2))
        ul_y2 = float("{:.7f}".format(ul_y2))

        ur_x2 = float("{:.7f}".format(ur_x2))
        ur_y2 = float("{:.7f}".format(ur_y2))

        lr_x2 = float("{:.7f}".format(lr_x2))
        lr_y2 = float("{:.7f}".format(lr_y2))

        ll_x2 = float("{:.7f}".format(ll_x2))
        ll_y2 = float("{:.7f}".format(ll_y2))

        lon_left = min(ul_x2, ll_x2)
        lat_low = min(ll_y2, lr_y2)
        lon_right = max(lr_x2, ur_x2)
        lat_high = max(ul_y2, ur_y2)

        # write bbox and extent in lon/lat unit to the metadata of the filename
        md = ds.GetMetadata()
        bbox = [lon_left, lat_low, lon_right, lat_high]
        extent = {'ul': [ul_x2, ul_y2], 'll': [ll_x2, ll_y2],
                  'ur': [ur_x2, ur_y2], 'lr': [lr_x2, lr_y2]}
        md['bbox'] = str(bbox)
        md['extent'] = str(extent)
        ds.SetMetadata(md)
        ds = None

        return bbox

    def pack_zipfile(self, zipfilename, output_dir, variables=None):
        with zipfile.ZipFile(zipfilename, 'r') as zip_ref:
            zip_ref.extractall(output_dir+'/unzip')

        tmptif = None

        filelist_tif = self.get_file_from_unzipfiles(
            f'{output_dir}/unzip', 'tif', variables)

        if filelist_tif:
            tmpfile = f'{output_dir}/tmpfile'

            # stack the single-band files into a multiple-band file
            tmptif = self.stack_multi_file_with_metadata(filelist_tif, tmpfile)

        tmpnc = None
        filelist_nc = self.get_file_from_unzipfiles(f'{output_dir}/unzip', 'nc')

        if filelist_nc:
            tmpnc = filelist_nc

        return tmptif, tmpnc

    def get_file_from_unzipfiles(self, extract_dir, filetype, variables=None):
        tmpexp = f'{extract_dir}/*.{filetype}'

        filelist = sorted(glob.glob(tmpexp))

        if filelist:
            ch_filelist = []

            if variables:
                for variable in variables:
                    variable_raw = fr"{variable}"
                    m = re.search(variable, filelist)

                    if m:
                        ch_filelist.append(m.string)

                filelist = ch_filelist

        return filelist

    def lonlat2projcoord(self, srcfile, lon, lat):
        dataset = gdal.Open(srcfile)
        transform = dataset.GetGeoTransform()
        projection = dataset.GetProjection()
        dst = osr.SpatialReference(projection)
        dstproj4 = dst.ExportToProj4()
        ct2 = pyproj.Proj(dstproj4)
        xy = ct2(lon, lat)

        if math.isinf(xy[0]) or math.isinf(xy[1]):
            xy = [None, None]

        return [xy[0], xy[1]], transform

    def projcoord2lonlat(self, srcfile, x, y):
        """
        covert x,y of dataset's projected coord to longitude and latitude
        """
        dataset = gdal.Open(srcfile)
        transform = dataset.GetGeoTransform()
        projection = dataset.GetProjection()
        dst = osr.SpatialReference(projection)
        dstproj4 = dst.ExportToProj4()
        ct2 = pyproj.Proj(dstproj4)
        lon, lat = ct2(x, y, inverse=True)

        return [lon, lat], transform

    def subset2(self, tiffile, outputfile, bbox=None, band=None, shapefile=None):
        """
        subset tiffile with bbox or shapefile. bbox ans shapefile are exclusive.
        inputs: tiffile-geotif file
                outputfile-subsetted file name
                bbox - [left,low,right,upper] in lon/lat coordinates
                shapefile - a shapefile directory in which multiple files exist
        """

        # covert to absolute path
        tiffile = os.path.abspath(tiffile)
        outputfile = os.path.abspath(outputfile)
        RasterFormat = 'GTiff'
        ref_ds = gdal.Open(tiffile)
        gt = ref_ds.GetGeoTransform()
        tmpfile = f'{os.path.splitext(outputfile)[0]}-tmp.tif'

        if bbox:
            boxproj, proj = self.boxwrs84_boxproj(bbox, ref_ds)
            ul_x, ul_y, ul_i, ul_j, cols, rows = self.calc_subset_envelopwindow(
                ref_ds, boxproj)
            command = ['gdal_translate']

            if band:
                command.extend(['-b', '%s' % (band)])
            command.extend(
                ['-srcwin', str(ul_i), str(ul_j), str(cols), str(rows)])
            command.extend([tiffile, tmpfile])
            self.cmd(*command)

            # for rotated image, need extra process
            if gt[2] != 0.0 or gt[4] != 0.0:
                # create shapefile_out with box
                shapefile_out = self.box2shapefile(tiffile, bbox)
                #self.rasterize(tmpfile, shapefile_out, outputfile)
                self.mask_via_shapefile2(tmpfile, shapefile_out, outputfile)
            else:
                self.cmd(*['cp', tmpfile, outputfile])

            return outputfile

        elif shapefile:
            shapefile_out = f'{os.path.dirname(outputfile)}/tmpshapefile'
            boxproj, proj, shapefile_out, geometryname = self.shapefile_boxproj(
                shapefile, ref_ds, shapefile_out)
            ul_x, ul_y, ul_i, ul_j, cols, rows = self.calc_subset_envelopwindow(
                ref_ds, boxproj, delt=10)
            command = ['gdal_translate']

            if band:
                command.extend(['-b', '%s' % (band)])

            command.extend(
                ['-srcwin', str(ul_i), str(ul_j), str(cols), str(rows)])
            command.extend([tiffile, tmpfile])
            self.cmd(*command)

            self.mask_via_shapefile2(tmpfile, shapefile_out, outputfile)

            return outputfile

        else:
            self.cmd(*['cp', tiffile, outputfile])

            return outputfile

    def boxwrs84_boxproj(self, boxwrs84, ref_ds):
        """
        convert the box define in lon/lat to box in projection coordinates defined in red_ds
        inputs: boxwrs84, which is defined as [left,low,right,upper] in lon/lat,
                ref_ds is reference dataset
        returns:boxprj, which is also defined as {"llxy":llxy, "lrxy":lrxy, "urxy":urxy, "ulxy":ulxy},
                where llxy,lrxy, urxy, and ulxy are coordinate pairs in projection
                projection, which is the projection of ref_ds
        """
        projection = ref_ds.GetProjection()
        dst = osr.SpatialReference(projection)

        # get coordinates of four corners of the boxwrs84
        ll_lon, ll_lat = boxwrs84[0], boxwrs84[1]
        lr_lon, lr_lat = boxwrs84[2], boxwrs84[1]
        ur_lon, ur_lat = boxwrs84[2], boxwrs84[3]
        ul_lon, ul_lat = boxwrs84[0], boxwrs84[3]

        # convert all four corners
        dstproj4 = dst.ExportToProj4()
        ct = pyproj.Proj(dstproj4)
        llxy = ct(ll_lon, ll_lat)
        lrxy = ct(lr_lon, lr_lat)
        urxy = ct(ur_lon, ur_lat)
        ulxy = ct(ul_lon, ul_lat)

        boxproj = {"llxy": llxy, "lrxy": lrxy, "urxy": urxy, "ulxy": ulxy}

        return boxproj, projection

    def calc_coord_ij(self, gt, x, y):
        transform = Affine.from_gdal(*gt)
        rev_transform = ~transform
        cols, rows = rev_transform*(x, y)

        return int(cols), int(rows)

    def calc_subset_envelopwindow(self, ds, box, delt=0):
        """
        inputs: ds -- the reference dataset
                box -- which defined as {"llxy":llxy, "lrxy":lrxy, "urxy":urxy, "ulxy":ulxy},
                where llxy,lrxy, urxy, and ulxy are coordinate pairs in projection
                delt -- the number of deltax and dletay to extend the subsetting array which
                represets the box
        returns:ul_x,ul_y,ul_i,ul_j,cols,rows
        """

        # get 4 conners coordinate values in projection coorndinates
        ul = box.get("ulxy")
        ur = box.get("urxy")
        ll = box.get("llxy")
        lr = box.get("lrxy")

        # get i,j coordinates in the array of 4 conners of the box
        gt = ds.GetGeoTransform()
        ul_i, ul_j = self.calc_coord_ij(gt, ul[0], ul[1])
        ur_i, ur_j = self.calc_coord_ij(gt, ur[0], ur[1])
        ll_i, ll_j = self.calc_coord_ij(gt, ll[0], ll[1])
        lr_i, lr_j = self.calc_coord_ij(gt, lr[0], lr[1])

        # adjust box in array coordinates
        ul_i = ul_i - delt
        ul_j = ul_j - delt
        ur_i = ur_i + delt
        ur_j = ur_j - delt
        lr_i = lr_i + delt
        lr_j = lr_j + delt
        ll_i = ll_i - delt
        ll_j = ll_j + delt

        # get the envelop of the box in array coordinates
        ul_i = min(ul_i, ur_i, ll_i, lr_i)
        ul_j = min(ul_j, ur_j, ll_j, lr_j)
        lr_i = max(ul_i, ur_i, ll_i, lr_i)
        lr_j = max(ul_j, ur_j, ll_j, lr_j)

        # get the intersection between box and image in row, col coordinator
        cols_img = ds.RasterXSize
        rows_img = ds.RasterYSize
        ul_i = max(0, ul_i)
        ul_j = max(0, ul_j)
        lr_i = min(cols_img, lr_i)
        lr_j = min(rows_img, lr_j)
        cols = lr_i-ul_i
        rows = lr_j-ul_j
        ul_x, ul_y = self.calc_ij_coord(gt, ul_i, ul_j)

        return ul_x, ul_y, ul_i, ul_j, cols, rows

    def calc_ij_coord(self, gt, col, row):
        transform = Affine.from_gdal(*gt)
        x, y = transform * (col, row)

        return x, y

    def create_shapefile_with_box(self, box, projection, shapefile):
        """
         input: box {ll, lr, ur, ul} in projection cordinates,
         where ll=(ll_lon,ll_lat),lr=(lr_lon,lr_lat), ur=(ur_lon, ur_lat), ul=(ul_lon, ul_lat)
        """

        # output: polygon geometry
        llxy = box.get("llxy")
        lrxy = box.get("lrxy")
        urxy = box.get("urxy")
        ulxy = box.get("ulxy")
        ring = ogr.Geometry(ogr.wkbLinearRing)
        ring.AddPoint(llxy[0], llxy[1])
        ring.AddPoint(lrxy[0], lrxy[1])
        ring.AddPoint(urxy[0], urxy[1])
        ring.AddPoint(ulxy[0], ulxy[1])
        ring.AddPoint(llxy[0], llxy[1])
        polygon = ogr.Geometry(ogr.wkbPolygon)
        polygon.AddGeometry(ring)

        # create output file
        outDriver = ogr.GetDriverByName('ESRI Shapefile')

        if os.path.exists(shapefile):
            if os.path.isfile(shapefile):
                os.remove(shapefile)
            else:
                shutil.rmtree(shapefile)

        outDataSource = outDriver.CreateDataSource(shapefile)
        outSpatialRef = osr.SpatialReference(projection)
        outLayer = outDataSource.CreateLayer(
            'boundingbox', outSpatialRef, geom_type=ogr.wkbPolygon)
        featureDefn = outLayer.GetLayerDefn()

        # add new geom to layer
        outFeature = ogr.Feature(featureDefn)
        outFeature.SetGeometry(polygon)
        outLayer.CreateFeature(outFeature)
        outFeature.Destroy
        outDataSource.Destroy()

    def box2shapefile(self, inputfile, box):
        """
        inputs:inputfile is the geotiff file, box[minlon,minlat,maxlon,maxlat] is in lon/lat.
        return: shapefile.
        """

        in_ds = gdal.Open(inputfile)
        in_gt = in_ds.GetGeoTransform()
        inv_gt = gdal.InvGeoTransform(in_gt)
        boxproj, proj = self.boxwrs84_boxproj(box, in_ds)

        if inv_gt is None:
            raise RuntimeError('Inverse geotransform failed')

        inputdir = os.path.dirname(inputfile)
        basename = os.path.basename(inputfile).split(".")[0]
        shapefile = f'{inputdir}/{basename}-shapefile'

        if os.path.isfile(shapefile) or os.path.isdir(shapefile):
            command = ['rm']
            command.extend(['-rf', shapefile])
            self.cmd(*command)

        self.create_shapefile_with_box(boxproj, proj, shapefile)

        return shapefile

    def rasterize(self, infile, shapefile, outfile):
        """
        inputs: infile- geotiff file
                shaepfile - mask the rasterfile with this shapefile
                outfile - output file name
        return: outfile
        """
        infile = os.path.abspath(infile)

        # copy infile to tmpfile
        self.cmd(*['cp', '-f', infile, outfile])

        # get the infomation of outfile
        ds = gdal.Open(outfile, gdal.GA_Update)
        num = ds.RasterCount
        bands = list(range(1, num+1))
        burns = list(np.full(num, 0))

        # get the information of shapefile
        shp = ogr.Open(shapefile)
        ly = shp.GetLayerByIndex(0)
        lyname = ly.GetName()

        # rasterize the shapefile according to infile
        err = gdal.RasterizeLayer(
            ds,
            bands,
            ly,
            burn_values=burns
        )
        ds.FlushCache()
        ds = None

        # tested options initValues and Inverse, both are not work
        # options=["ATTRIBUTE={lyname}".format(lyname=lyname)]
        # need use following way to process the pixels outside the box
        # update the bands of ds
        in_ds = gdal.Open(infile, gdal.GA_ReadOnly)
        in_data = in_ds.ReadAsArray()
        ds = gdal.Open(outfile, gdal.GA_Update)
        out_data = ds.ReadAsArray()
        rst_data = in_data-out_data

        if num == 1:
            out_band = ds.GetRasterBand(1)
            out_band.WriteArray(rst_data)
        else:
            for i in range(1, num+1):
                out_band = ds.GetRasterBand(i)
                out_band.WriteArray(rst_data[i-1, :, :])

        ds.FlushCache()
        in_ds, ds = None, None

    def shapefile_boxproj(self, shapefile, ref_ds, outputfile):
        """
        convert shapefile and calculate the envelop box in the projection defined in ref_ds
        inputs:  shapefile - used to define the AOI
                 ref_ds - dataset associate with the reference geotiff file
                 outputfile - output shapefile anme
        returns: boxproj - extent of the outputfile
                 ref_proj - projection of the ref_ds
                 outputfile - output shapefile name
                 geometryname - geometry name of the features in the outputfile
        """

        ref_proj = ref_ds.GetProjection()
        tmp = gpd.GeoDataFrame.from_file(shapefile)
        tmpproj = tmp.to_crs(ref_proj)
        tmpproj.to_file(outputfile)
        shp = ogr.Open(outputfile)
        lyr = shp.GetLayer()
        lyrextent = lyr.GetExtent()
        feature = lyr.GetNextFeature()
        geometry = feature.GetGeometryRef()
        geometryname = geometry.GetGeometryName()

        # Extent[lon_min,lon_max,lat_min,lat_max]
        #boxproj={"llxy":llxy, "lrxy":lrxy, "urxy":urxy, "ulxy":ulxy}
        # where llxy,lrxy, urxy, and ulxy are coordinate pairs in projection
        llxy = (lyrextent[0], lyrextent[2])
        lrxy = (lyrextent[1], lyrextent[2])
        urxy = (lyrextent[1], lyrextent[3])
        ulxy = (lyrextent[0], lyrextent[3])

        boxproj = {"llxy": llxy, "lrxy": lrxy, "urxy": urxy, "ulxy": ulxy}

        return boxproj, ref_proj, outputfile, geometryname

    def transfer_metadata(self, infile, inband, outfile, outband):
        """
        readout the file metadata and band metadata from infile inband, write these metadata to outfile outband
        input: infile
               inband - band number in the infile, 1,2,3, etc.
               outfile
               outband -band nuber in outfile 1,2,3, etc.
        """

        in_ds = gdal.Open(infile, gdal.GA_ReadOnly)
        in_md = in_ds.GetMetadata()
        in_b = in_ds.GetRasterBand(inband)
        in_nodata = in_b.GetNoDataValue()
        in_bmd = in_b.GetMetadata()

        out_ds = gdal.Open(outfile, gdal.GA_Update)
        out_md = out_ds.GetMetadata()
        out_md.update(in_md)

        out_ds.SetMetadata(out_md)

        out_b = out_ds.GetRasterBand(outband)
        out_bmd = out_b.GetMetadata()
        out_bmd.update(in_bmd)

        out_b.SetMetadata(out_bmd)

        if in_nodata:
            out_b.SetNoDataValue(in_nodata)
        else:
            out_b.DeleteNoDataValue()

         # write to disk
        out_ds.FlushCache()

        out_ds = None

    def mask_via_shapefile(self, inputfile, shapefile, outputfile):
        """
        It sets the pixles of the inputfile outside the bbox as a nodata value.
        inputs: inputfile is geotiff file
                bbox-[minx,miny,maxx,maxy] in lon/lat coorninates.
        return: outputfile is masked geotiff file
        """

        tmpfilepre = inputfile.split(".")[0]
        tmpfile = f"{tmpfilepre}-tmp.tif"

        # copy inputfile to tmpfile
        self.cmd(*['cp', '-f', inputfile, tmpfile])

        # get the infomation of inputfile
        ds = gdal.Open(inputfile)
        num = ds.RasterCount
        tmpfilelst = []

        # read shapefile info
        shp = ogr.Open(shapefile)
        ly = shp.GetLayerByIndex(0)
        lyname = ly.GetName()

        for i in range(num):
            band_sn = i+1
            band = ds.GetRasterBand(band_sn)
            nodata = band.GetNoDataValue()
            dtyp = gdal.GetDataTypeName(band.DataType)

            if dtyp == 'Byte':
                burnval = 0
            else:
                burnval = 0.0

            # rasterize
            command = ['gdal_rasterize']
            command.extend(["-b", f"{band_sn}"])
            command.extend(["-burn", f"{burnval}"])
            command.extend(['-l', lyname, shapefile])
            command.extend([tmpfile])
            self.cmd(*command)

            # calc
            command = ['gdal_calc.py']
            command.extend(
                ["-A", f"{inputfile}", f"--A_band={band_sn}"])
            command.extend(
                ["-B", "{b}".format(b=tmpfile), "--B_band={band_sn}".format(band_sn=band_sn)])
            command.extend(['--calc="A-B"'])
            command.extend(['--overwrite'])
            tmpbandfile = "{tmpfilepre}band{band_sn}.tif".format(
                tmpfilepre=tmpfilepre, band_sn=band_sn)
            command.extend(
                ["--outfile={tmpbandfile}".format(tmpbandfile=tmpbandfile)])

            cmdline = " ".join(command)
            os.system(cmdline)
            tmpfilelst.append(tmpbandfile)

            # copy metadata
            self.transfer_metadata(tmpfile, band_sn, tmpbandfile, 1)

        # combine tmpbandfile to one outputfile
        if os.path.exists(outputfile):
            self.cmd(*['rm', '-f', outputfile])

        self.stack_multi_file_with_metadata(tmpfilelst, outputfile)

        return outputfile

    def mask_via_shapefile2(self, inputfile, shapefile, outputfile):
        """
        It sets the pixles of the inputfile outside the bbox as a nodata value.
        inputs: inputfile is geotiff file
                bbox-[minx,miny,maxx,maxy] in lon/lat coorninates.
        return: outputfile is masked geotiff file
        """

        # define temorary file name
        tmpfilepre = os.path.splitext(inputfile)[0]
        tmpfile = "{tmpfilepre}-tmp.tif".format(tmpfilepre=tmpfilepre)

        # copy inputfile to tmpfile
        self.cmd(*['cp', '-f', inputfile, tmpfile])
        self.cmd(*['cp', '-f', inputfile, outputfile])

        # read shapefile info
        shp = ogr.Open(shapefile)
        ly = shp.GetLayerByIndex(0)
        lyname = ly.GetName()

        # update the output file
        src_ds = gdal.Open(outputfile, gdal.GA_Update)

        # update tmpfile (used as a mask file)
        msk_ds = gdal.Open(tmpfile, gdal.GA_Update)
        num = msk_ds.RasterCount

        for i in range(num):
            band_sn = i+1
            msk_band = msk_ds.GetRasterBand(band_sn)
            msk_data = msk_band.ReadAsArray()
            gdal_dt = gdal.GetDataTypeName(msk_band.DataType)
            np_dt = gdal_array.GDALTypeCodeToNumericTypeCode(msk_band.DataType)
            msk_band.WriteArray(np.zeros(msk_data.shape, np_dt))
            msk_band.FlushCache()

            bands = [band_sn]
            burn_value = 1
            burns = [burn_value]

            err = gdal.RasterizeLayer(
                msk_ds,
                bands,
                ly,
                burn_values=burns,
                options=["ALL_TOUCHED=TRUE"]
            )

            msk_ds.FlushCache()

            # mask band of tmpfile2 with corresponding band of tmpfile
            out_band = src_ds.GetRasterBand(band_sn)
            out_data = out_band.ReadAsArray()
            no_data_value = out_band.GetNoDataValue()
            if not no_data_value:
                if gdal_dt == 'Byte':
                    nodata = 255
                else:
                    nodata = 9999

                out_band.SetNoDataValue(nodata)
                no_data_value = out_band.GetNoDataValue()

            msk_band = msk_ds.GetRasterBand(band_sn)
            msk_data = msk_band.ReadAsArray()
            msk = msk_data == 0
            out_data[msk] = no_data_value
            out_band.WriteArray(out_data)
            out_band.FlushCache()

        src_ds = None
        msk_ds = None

        return outputfile

    def geotiff2netcdf(self, infile, outfile):
        '''
        convert geotiff file to netcdf file via gdal_translate
        and remove coordinate variables.
        input: infile - geotiff file name
        return: outfile - netcdf file name
        '''
        # create a temperary netcdf file
        tmpfile = f'{os.path.splitext(infile)[0]}_tmp.nc'
        command = ['gdal_translate']
        command.extend(['-of', 'NETCDF'])
        command.extend([infile, tmpfile])
        self.cmd(*command)

        # check coordinate variables and modfiy the metedata in tmpfile
        # open infile
        ds_in = gdal.Open(infile)

        # get crs defined in metadata and geotransform
        gt = ds_in.GetGeoTransform()
        md = ds_in.GetMetadata()

        # open tmpfile for update
        ds_out = Dataset(tmpfile, 'a')

        # convert metadata to variable atttrs
        varnames = ds_out.variables.keys()
        rmvar_lst = []
        dimkeys = ds_out.dimensions.keys()
        dimnames = [name for name in dimkeys]

        for varname in varnames:
            var = ds_out.variables[varname]

            # find the coordinate variables and save the variable names
            # if varname in dimnames or bool (re.search("coordinate", var.long_name))
            #    or bool (re.search("longitude", var.long_name))
            #    or bool (re.search("latitude",  var.long_name)):
            if varname in dimnames:
                rmvar_lst.append(varname)

            # add the metedata in geotiff to the related variables
            varlst = [x for x in md if bool(
                re.search(f"/{varname}*", x)
            )]

            for x in varlst:
                attrname = x.split("#")[-1]

                if not attrname in var.ncattrs():
                    if attrname != '_FillValue':
                        var.setncattr(attrname, md[x])

        ds_in = None
        ds_out.close()

        # remove coordinate variables defined in rmvar_lst for rotated image
        if gt[2] != 0 and gt[4] != 0 and rmvar_lst:
            command = ['ncks']
            command.extend(['-C', '--overwrite', '-x', '-v'])
            command.extend([",".join(rmvar_lst)])
            command.extend([tmpfile, outfile])
            self.cmd(*command)

            return outfile
        else:
            command = ['cp']
            command.extend(['-f'])
            command.extend([tmpfile, outfile])
            self.cmd(*command)

        return outfile

    def geotiff2netcdf2(self, infile, outfile):
        '''
        convert geotiff file to netcdf file via gdal_warp method. This way reprojects the infile
        if it is rotated image.
        input: infile - geotiff file name
        return: outfile - netcdft file name
        '''
        command = ['gdalwarp']
        command.extend(['-of', 'NETCDF', '-overwrite'])
        command.extend([infile, outfile])
        self.cmd(*command)

        # add the metedata obtained from infile to nc file
        ds_in = gdal.Open(infile)

        # get crs defined in metadata
        md = ds_in.GetMetadata()

        # open outfile for update
        ds_out = Dataset(outfile, 'a')

        # convert metadata to variable atttrs
        varnames = ds_out.variables.keys()

        for varname in varnames:
            varlst = [
                x for x in md if bool(re.search(f"/{varname}*", x))
            ]
            var = ds_out.variables[varname]

            for x in varlst:
                attrname = x.split("#")[-1]
                if not attrname in var.ncattrs():
                    if attrname != '_FillValue':
                        var.setncattr(attrname, md[x])

        ds_in = None
        ds_out.close()

        return outfile
<|MERGE_RESOLUTION|>--- conflicted
+++ resolved
@@ -194,10 +194,6 @@
             shutil.rmtree(output_dir)
 
     def process_geotiff(self, source, basename, input_filename, output_dir, layernames):
-<<<<<<< HEAD
-        return formats.geotiff.process()
-=======
-
         if not source.variables:
             # process geotiff and all bands
 
@@ -210,8 +206,6 @@
                 layer_id, filename, output_dir)
             layernames.append(layer_id)
         else:
-
-            #variables = self.get_variables(input_filename)
             variables = source.process('variables')
 
             for variable in variables:
@@ -219,7 +213,7 @@
                 band = None
 
                 index = next(i for i, v in enumerate(
-                        variables) if v.name.lower() == variable.name.lower())
+                    variables) if v.name.lower() == variable.name.lower())
                 if index is None:
                     return self.completed_with_error('band not found: ' + variable)
                 band = index + 1
@@ -232,14 +226,13 @@
                     layer_id, filename, output_dir, band)
 
                 result = self.add_to_result(
-                                    layer_id,
-                                    filename,
-                                    output_dir
-                                )
+                    layer_id,
+                    filename,
+                    output_dir
+                )
                 layernames.append(layer_id)
 
         return layernames, result
->>>>>>> ce3245bf
 
     def process_netcdf(self, source, basename, input_filename, output_dir, layernames):
         variables = source.process(
@@ -1502,4 +1495,4 @@
         ds_in = None
         ds_out.close()
 
-        return outfile
+        return outfile