--- conflicted
+++ resolved
@@ -207,12 +207,8 @@
                 layer_id, filename, output_dir)
             layernames.append(layer_id)
         else:
-<<<<<<< HEAD
 
             # all possible variables (band names) in the input_filenanme
-=======
-            variables = source.process('variables')
->>>>>>> 9417ff9c
 
             variables = self.get_variables(input_filename)
 
