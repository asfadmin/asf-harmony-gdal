--- conflicted
+++ resolved
@@ -168,19 +168,9 @@
 
             layernames.append(layer.layer_id)
         else:
-
-<<<<<<< HEAD
-            for variable in variables:
-=======
-            # all possible variables (band names) in the input_filenanme
-
             variables = self.get_variables(input_filename)
-
-            # source.process('variables') is user's requested variables (bands)
-
+            
             for variable in source.process('variables'):
-
->>>>>>> d8401f5c
                 band = None
 
                 index = next(
