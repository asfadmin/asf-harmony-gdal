--- conflicted
+++ resolved
@@ -29,58 +29,14 @@
 import geopandas as gpd
 import fiona
 
-<<<<<<< HEAD
 import mime
 from layer import Layer
 from object_view import ObjectView
-=======
-
-mime_to_gdal = {
-    "image/tiff": "GTiff",
-    "image/png": "PNG",
-    "image/gif": "GIF",
-    "application/x-netcdf4": "NETCDF"
+
+process_flags = {
+    "subset": False,
+    "maskband": False,
 }
-
-mime_to_extension = {
-    "image/tiff": "tif",
-    "image/png": "png",
-    "image/gif": "gif",
-    "application/x-netcdf4": "nc"
-}
-
-mime_to_options = {
-    "image/tiff": ["-co", "COMPRESS=LZW"]
-}
-
-process_flags = {
-    "subset":False,
-    "maskband":False,
-}
-
-class ObjectView(object):
-    """
-    Simple class to make a dict look like an object.
-
-    Example
-    --------
-        >>> o = ObjectView({ "key": "value" })
-        >>> o.key
-        'value'
-    """
-
-    def __init__(self, d):
-        """
-        Allows accessing the keys of dictionary d as though they
-        are properties on an object
-
-        Parameters
-        ----------
-        d : dict
-            a dictionary whose keys we want to access as object properties
-        """
-        self.__dict__ = d
->>>>>>> 20f9120e
 
 
 class HarmonyAdapter(BaseHarmonyAdapter):
@@ -125,7 +81,7 @@
             is_regridded=bool(message.format.crs),
             is_subsetted=bool(message.subset and message.subset.bbox)
         )
-        
+
         stac_record = item.clone()
         stac_record.assets = {}
 
@@ -205,27 +161,12 @@
         if not source.variables:
             # process geotiff and all bands
             band = None
-<<<<<<< HEAD
+
             layer = Layer(
                 f'{basename}__all',
                 input_filename,
                 output_dir
             )
-=======
-            layer_id, filename, output_dir = self.combin_transfer(
-                layer_id, filename, output_dir, band)
-
-            #result = self.rename_to_result(
-            #    layer_id, filename, output_dir)
-            result = self.add_to_result(
-                    layer_id,
-                    filename,
-                    output_dir
-                )
- 
-            layernames.append(layer_id)
-        else:
->>>>>>> 20f9120e
 
             layer = self.combin_transfer(layer, band)
             result = self.rename_to_result(layer)
@@ -233,13 +174,7 @@
             layernames.append(layer.layer_id)
         else:
             variables = self.get_variables(input_filename)
-<<<<<<< HEAD
-
-=======
-            
-            # source.process('variables') is user's requested variables (bands)
-            
->>>>>>> 20f9120e
+
             for variable in source.process('variables'):
                 band = None
 
@@ -354,9 +289,9 @@
         self.logger.info(
             args[0] + " " + " ".join(["'{}'".format(arg) for arg in args[1:]])
         )
-        #result_str = subprocess.check_output(args).decode("utf-8")
+        # result_str = subprocess.check_output(args).decode("utf-8")
         command = " ".join(args)
-        exit_code=os.system(command)
+        exit_code = os.system(command)
         if exit_code == 0:
             exit_state = "successfully"
         else:
@@ -574,13 +509,10 @@
             return srcfile
 
         normalized_layerid = layerid.replace('/', '_')
-<<<<<<< HEAD
+
         dstfile = "{dstdir}/{normalized_layerid}__reprojected.tif"
-        self.cmd('gdalwarp', "-t_srs", crs, srcfile, dstfile)
-=======
-        dstfile = "%s/%s" % (dstdir, normalized_layerid + '__reprojected.tif')
-        self.cmd('gdalwarp', "-t_srs", crs, "-r", resample_method, "-overwrite", srcfile, dstfile)
->>>>>>> 20f9120e
+        self.cmd('gdalwarp', "-t_srs", crs, "-r",
+                 resample_method, "-overwrite", srcfile, dstfile)
 
         return dstfile
 
@@ -600,73 +532,61 @@
 
         return dstfile
 
-<<<<<<< HEAD
     def add_to_result(self, layer):
         temp_file = f'{layer.output_dir}/tmp-result.tif'
         output_file = f'{layer.output_dir}/result.tif'
 
         if not os.path.exists(output_file):
-            self.cmd('cp', layer.filename, output_file)
+            self.cmd2('cp', '-f', layer.filename, output_file)
+            filelist = [layer.filename]
         else:
-            temp_file = self.stack_multi_file_with_metadata(
-                [output_file, layer.filename],
-                temp_file
-            )
-
-            self.cmd('mv', temp_file, output_file)
-=======
-    def add_to_result(self, layerid, srcfile, dstdir):
-        tmpfile = "%s/tmp-result.tif" % (dstdir)
-        dstfile = "%s/result.tif" % (dstdir)
-        if not os.path.exists(dstfile):
-            self.cmd2('cp', '-f', srcfile, dstfile)
-            filelist =[srcfile]
-            #return dstfile
-        else:
-            filelist = [dstfile, srcfile]
-        #check filelist[0] nodata to decide use which stack function
+            filelist = [output_file, layer.filename]
+
+        # check filelist[0] nodata to decide use which stack function
         ds = gdal.Open(filelist[0])
         nodata_flag = ds.GetRasterBand(1).GetNoDataValue()
         ds = None
         if nodata_flag:
-            tmpfile = self.stack_multi_file_with_nodata(filelist, tmpfile)
+            temp_file = self.stack_multi_file_with_nodata(filelist, temp_file)
         else:
-            tmpfile = self.stack_multi_file_with_maskband(filelist, tmpfile)
-        
-        self.cmd2('cp', '-f', tmpfile, dstfile)
->>>>>>> 20f9120e
+            temp_file = self.stack_multi_file_with_maskband(
+                filelist, temp_file)
+
+        self.cmd2('cp', '-f', temp_file, layer.filename)
 
         return output_file
 
     def stack_multi_file_with_maskband(self, infilelist, outfile):
-        #infilelist include multiple files, each file does not have the same number of bands, but they have the same peojection  and geogransform.
-
-        collection=[]
-        count=0
+        # infilelist include multiple files, each file does not have the same number of bands, but they have the same peojection  and geogransform.
+
+        collection = []
+        count = 0
         for id, layer in enumerate(infilelist, start=1):
-            ds=gdal.Open(layer)
-            if id==1:
-                proj=ds.GetProjection()
-                geot=ds.GetGeoTransform()
-                cols=ds.RasterXSize
-                rows=ds.RasterYSize
+            ds = gdal.Open(layer)
+            if id == 1:
+                proj = ds.GetProjection()
+                geot = ds.GetGeoTransform()
+                cols = ds.RasterXSize
+                rows = ds.RasterYSize
                 band1 = ds.GetRasterBand(1)
                 gtyp = band1.DataType
 
-            bandnum=ds.RasterCount
-            md=ds.GetMetadata()
-            for i in range(1,bandnum+1):
-                band=ds.GetRasterBand(i)
-                bmd=band.GetMetadata()
+            bandnum = ds.RasterCount
+            md = ds.GetMetadata()
+            for i in range(1, bandnum+1):
+                band = ds.GetRasterBand(i)
+                bmd = band.GetMetadata()
                 bmd.update(md)
-                data=band.ReadAsArray()
-                nodata = band.GetNoDataValue() 
+                data = band.ReadAsArray()
+                nodata = band.GetNoDataValue()
                 mask = band.GetMaskBand().ReadAsArray()
-                count=count+1
-                collection.append({"band_sn":count,"band_md":bmd, "band_array":data, "mask_array":mask, "nodata":nodata})
-        
-        dst_ds = gdal.GetDriverByName('GTiff').Create(outfile, cols, rows, count, gtyp)
-        #mask is readonly by default, you have to create the maskband before you can write the maskband
+                count = count+1
+                collection.append({"band_sn": count, "band_md": bmd,
+                                   "band_array": data, "mask_array": mask, "nodata": nodata})
+
+        dst_ds = gdal.GetDriverByName('GTiff').Create(
+            outfile, cols, rows, count, gtyp)
+        # mask is readonly by default, you have to create the maskband before you can write the maskband
         gdal.SetConfigOption('GDAL_TIFF_INTERNAL_MASK', 'YES')
         dst_ds.CreateMaskBand(gdal.GMF_PER_DATASET)
         dst_ds.SetProjection(proj)
@@ -674,15 +594,14 @@
         for i, band in enumerate(collection):
             dst_ds.GetRasterBand(i+1).WriteArray(collection[i]["band_array"])
             dst_ds.GetRasterBand(i+1).SetMetadata(collection[i]["band_md"])
-            dst_ds.GetRasterBand(i+1).GetMaskBand().WriteArray(collection[i]["mask_array"])
-            #if collection[i]["nodata"]:
+            dst_ds.GetRasterBand(
+                i+1).GetMaskBand().WriteArray(collection[i]["mask_array"])
+            # if collection[i]["nodata"]:
             #    dst_ds.GetRasterBand(i+1).SetNoDataValue(collection[i]["nodata"])
 
         dst_ds.FlushCache()                     # write to disk
         dst_ds = None
         return outfile
-
-
 
     def stack_multi_file_with_nodata(self, infilelist, outfile):
         """
@@ -721,17 +640,14 @@
                 tmp_bmd = {"bandname": band_name}
                 bmd.update(tmp_bmd)
                 ds_description.append(band_name)
-                collection.append(
-<<<<<<< HEAD
-                    {"band_sn": count, "band_md": bmd, "band_array": data}
-                )
-=======
-                    {"band_sn": count, "band_md": bmd, "band_array": data, "nodata":nodata})
->>>>>>> 20f9120e
+                collection.append({
+                    "band_sn": count, "band_md": bmd,
+                    "band_array": data, "nodata": nodata
+                })
 
         dst_ds = gdal.GetDriverByName('GTiff').Create(
             outfile, cols, rows, count, gtyp
-        )    
+        )
         dst_ds.SetProjection(proj)
         dst_ds.SetGeoTransform(geot)
         dst_ds.SetMetadata({"Band Info": " ".join(ds_description)})
@@ -740,7 +656,8 @@
             dst_ds.GetRasterBand(i+1).WriteArray(collection[i]["band_array"])
             dst_ds.GetRasterBand(i+1).SetMetadata(collection[i]["band_md"])
             if collection[i]["nodata"]:
-                dst_ds.GetRasterBand(i+1).SetNoDataValue(collection[i]["nodata"])
+                dst_ds.GetRasterBand(
+                    i+1).SetNoDataValue(collection[i]["nodata"])
 
         # write to disk
         dst_ds.FlushCache()
@@ -751,45 +668,25 @@
     def rename_to_result(self, layer):
         output_file = f"{layer.output_dir}/result.tif"
 
-<<<<<<< HEAD
         if not os.path.exists(output_file):
-            self.cmd('mv', layer.filename, output_file)
-=======
-        if not os.path.exists(dstfile):
-            self.cmd2('mv', srcfile, dstfile)
->>>>>>> 20f9120e
+            self.cmd2('mv', layer.filename, output_file)
 
         return output_file
 
     def reformat(self, srcfile, dstdir):
-<<<<<<< HEAD
         gdal_subsetter_version = f"gdal_subsetter_version={self.get_version()}"
-
-        command = ['gdal_edit.py', '-mo', gdal_subsetter_version, srcfile]
-=======
-        gdal_subsetter_version = "gdal_subsetter_version={gdal_subsetter_ver}".format(
-            gdal_subsetter_ver=self.get_version())
         command = ['gdal_edit.py',  '-mo', gdal_subsetter_version, srcfile]
->>>>>>> 20f9120e
         self.cmd(*command)
         output_mime = self.message.format.process('mime')
-<<<<<<< HEAD
 
         if output_mime not in mime.GDAL:
-=======
-        if output_mime not in mime_to_gdal:
->>>>>>> 20f9120e
             raise Exception('Unrecognized output format: ' + output_mime)
         if output_mime == "image/tiff":
             return srcfile
-<<<<<<< HEAD
 
         extension = mime.EXTENSION[output_mime]
         dstfile = f"{dstdir}/translated.{extension}"
 
-=======
-        dstfile = "%s/translated.%s" % (dstdir, mime_to_extension[output_mime])
->>>>>>> 20f9120e
         if output_mime == "application/x-netcdf4":
 
             ds = gdal.Open(srcfile)
@@ -802,7 +699,8 @@
                     return srcfile
             else:
                 try:
-                    dstfile = self.geotiff2netcdf_via_maskband(srcfile, dstfile)
+                    dstfile = self.geotiff2netcdf_via_maskband(
+                        srcfile, dstfile)
                 except:
                     return srcfile
         else:
@@ -1062,39 +960,7 @@
         ref_band = ref_ds.GetRasterBand(1)
         ref_nodata = ref_band.GetNoDataValue()
         tmpfile = f'{os.path.splitext(outputfile)[0]}-tmp.tif'
-<<<<<<< HEAD
-
-        if bbox:
-            boxproj, proj = self.boxwrs84_boxproj(bbox, ref_ds)
-            ul_x, ul_y, ul_i, ul_j, cols, rows = self.calc_subset_envelopwindow(
-                ref_ds, boxproj
-            )
-            command = ['gdal_translate']
-
-            if band:
-                command.extend(['-b', '%s' % (band)])
-            command.extend(
-                ['-srcwin', str(ul_i), str(ul_j), str(cols), str(rows)]
-            )
-            command.extend([tiffile, tmpfile])
-            self.cmd(*command)
-
-            # for rotated image, need extra process
-            if gt[2] != 0.0 or gt[4] != 0.0:
-                shapefile_out = self.box2shapefile(tiffile, bbox)
-                self.mask_via_shapefile(tmpfile, shapefile_out, outputfile)
-            else:
-                self.cmd(*['cp', tmpfile, outputfile])
-
-        elif shapefile:
-            shapefile_out = f'{os.path.dirname(outputfile)}/tmpshapefile'
-            boxproj, proj, shapefile_out, geometryname = self.shapefile_boxproj(
-                shapefile, ref_ds, shapefile_out
-            )
-            ul_x, ul_y, ul_i, ul_j, cols, rows = self.calc_subset_envelopwindow(
-                ref_ds, boxproj, delt=10
-            )
-=======
+
         if bbox or shapefile:
             if bbox:
                 shapefile_out = self.box2shapefile(tiffile, bbox)
@@ -1102,11 +968,11 @@
             else:
                 shapefile_out = f'{os.path.dirname(outputfile)}/tmpshapefile'
                 boxproj, proj, shapefile_out, geometryname = self.shapefile_boxproj(
-                shapefile, ref_ds, shapefile_out)
+                    shapefile, ref_ds, shapefile_out)
 
             ul_x, ul_y, ul_i, ul_j, cols, rows = self.calc_subset_envelopwindow(
                 ref_ds, boxproj)
->>>>>>> 20f9120e
+
             command = ['gdal_translate']
 
             if band:
@@ -1371,7 +1237,7 @@
         geometryname = geometry.GetGeometryName()
 
         # Extent[lon_min,lon_max,lat_min,lat_max]
-        #boxproj={"llxy":llxy, "lrxy":lrxy, "urxy":urxy, "ulxy":ulxy}
+        # boxproj={"llxy":llxy, "lrxy":lrxy, "urxy":urxy, "ulxy":ulxy}
         # where llxy,lrxy, urxy, and ulxy are coordinate pairs in projection
         llxy = (lyrextent[0], lyrextent[2])
         lrxy = (lyrextent[1], lyrextent[2])
@@ -1427,8 +1293,6 @@
         return: outputfile is masked geotiff file.
         """
 
-<<<<<<< HEAD
-=======
         tmpfilepre = inputfile.split(".")[0]
         tmpfile = f"{tmpfilepre}-tmp.tif"
 
@@ -1476,7 +1340,7 @@
                 tmpfilepre=tmpfilepre, band_sn=band_sn)
             command.extend(
                 ["--outfile={tmpbandfile}".format(tmpbandfile=tmpbandfile)])
-            self.cmd(*command)    
+            self.cmd(*command)
             tmpfilelst.append(tmpbandfile)
 
             # copy metadata
@@ -1498,7 +1362,6 @@
         return: outputfile is masked geotiff file,
         """
 
->>>>>>> 20f9120e
         # define temorary file name
         tmpfilepre = os.path.splitext(inputfile)[0]
         tmpfile = f"{tmpfilepre}-tmp.tif"
@@ -1565,8 +1428,7 @@
         src_ds = None
         msk_ds = None
 
-        return 
-        
+        return
 
     def mask_via_maskband(self, inputfile, shapefile, outputfile):
         """
@@ -1575,7 +1437,7 @@
                 shapefile int same coordinate reference as the inputfile.
         return: outputfile is masked geotiff file.
         """
-        
+
         # define temorary file name
         tmpfilepre = os.path.splitext(inputfile)[0]
         tmpfile = "{tmpfilepre}-tmp.tif".format(tmpfilepre=tmpfilepre)
@@ -1588,21 +1450,22 @@
         # update the outputfile
         dst_ds = gdal.Open(outputfile, GA_Update)
         gdal.SetConfigOption('GDAL_TIFF_INTERNAL_MASK', 'YES')
-        dst_ds.CreateMaskBand(gdal.GMF_PER_DATASET)  
+        dst_ds.CreateMaskBand(gdal.GMF_PER_DATASET)
         # update tmpfile (used as a mask file)
         tmp_ds = gdal.Open(tmpfile, gdal.GA_Update)
         num = tmp_ds.RasterCount
         # define inner function
+
         def _mask_band(tmp_ds, band_sn, dst_ds):
             tmp_band = tmp_ds.GetRasterBand(band_sn)
             tmp_data = tmp_band.ReadAsArray()
             np_dt = gdal_array.GDALTypeCodeToNumericTypeCode(tmp_band.DataType)
             tmp_band.WriteArray(np.zeros(tmp_data.shape, np_dt))
             tmp_band.FlushCache()
-            
+
             bands = [band_sn]
             burn_value = 1
-            burns = [burn_value]    
+            burns = [burn_value]
             err = gdal.RasterizeLayer(
                 tmp_ds,
                 bands,
@@ -1611,34 +1474,33 @@
                 options=["ALL_TOUCHED=TRUE"]
             )
             tmp_ds.FlushCache()
-            #combine original tmp mask band with tmp_data
+            # combine original tmp mask band with tmp_data
             tmp_band = tmp_ds.GetRasterBand(band_sn)
-            # tmp_data includes 0 and 1 values, where 0 indicates no valid pixels, and 1 indicates valid pixels. 
+            # tmp_data includes 0 and 1 values, where 0 indicates no valid pixels, and 1 indicates valid pixels.
             tmp_data = tmp_band.ReadAsArray()
             tmp_msk = tmp_band.GetMaskBand()
             if not tmp_msk:
                 out_msk_data = tmp_data
-            else:    
+            else:
                 out_msk_data = tmp_data*tmp_msk.ReadAsArray()
-            #write out_msk_data to the maskband of the out_band
+            # write out_msk_data to the maskband of the out_band
             out_band = dst_ds.GetRasterBand(band_sn)
             out_msk = out_band.GetMaskBand()
             out_msk.WriteArray(out_msk_data)
             out_msk.FlushCache()
-            out_band.FlushCache()        
+            out_band.FlushCache()
 
             return
 
-        for band_sn in range(1,num+1):
+        for band_sn in range(1, num+1):
             _mask_band(tmp_ds, band_sn, dst_ds)
-        
+
         dst_ds.FlushCache()
         tmp_ds.FlushCache()
         dst_ds = None
         tmp_ds = None
 
         return outputfile
-
 
     def geotiff2netcdf_via_nodata(self, infile, outfile):
         '''
@@ -1650,7 +1512,7 @@
         # create a temperary netcdf file
         tmpfile = f'{os.path.splitext(infile)[0]}_tmp.nc'
         command = ['gdal_translate']
-        command.extend(['-of', 'NETCDF','-co', 'FORMAT=NC4'])
+        command.extend(['-of', 'NETCDF', '-co', 'FORMAT=NC4'])
         command.extend([infile, tmpfile])
         self.cmd(*command)
 
@@ -1708,9 +1570,6 @@
         command.extend([tmpfile, outfile])
         self.cmd2(*command)
 
-<<<<<<< HEAD
-        return outfile
-=======
         return outfile
 
     def geotiff2netcdf2(self, infile, outfile):
@@ -1754,7 +1613,6 @@
 
         return outfile
 
- 
     def geotiff2netcdf_via_maskband(self, infile, outfile):
         '''
         convert geotiff file to netcdf file by copy everything to a new netcdf4 format file.
@@ -1763,95 +1621,106 @@
         '''
         # open infile
         ds_in = gdal.Open(infile)
-        gt =ds_in.GetGeoTransform()  
+        gt = ds_in.GetGeoTransform()
         tmpfile = os.path.splitext(infile)[0]+"_tmp.nc"
         command = ['gdal_translate']
-        command.extend(['-of', 'NETCDF','-co', 'FORMAT=NC4'])
-        #command.extend(['-ot', datatypename])
+        command.extend(['-of', 'NETCDF', '-co', 'FORMAT=NC4'])
+        # command.extend(['-ot', datatypename])
         command.extend([infile, tmpfile])
         self.cmd(*command)
         src = Dataset(tmpfile)
         # create a output nc file
         dst = Dataset(outfile, "w", format="NETCDF4")
         dimkeys = src.dimensions.keys()
-        dimnames = [name for name in dimkeys] 
-        # copy attributes 
+        dimnames = [name for name in dimkeys]
+        # copy attributes
         for name in src.ncattrs():
             dst.setncattr(name, src.getncattr(name))
         # copy dimensions
         for name, dimension in src.dimensions.items():
             dst.createDimension(
-            name, (len(dimension) if not dimension.isunlimited() else None))
-        # copy all file data for variables    
+                name, (len(dimension) if not dimension.isunlimited() else None))
+        # copy all file data for variables
         for name, variable in src.variables.items():
             if variable.shape:
                 if variable.ndim == 1:
                     if name in dimnames:
                         if gt[0] == 0 and gt[4] == 0:
-                            x = dst.createVariable(name, variable.datatype, variable.dimensions) 
+                            x = dst.createVariable(
+                                name, variable.datatype, variable.dimensions)
                             for t in variable.ncattrs():
-                                if t !='_FillValue': 
-                                    dst.variables[name].setncattr(t, variable.getncattr(t))
-                            dst.variables[name][:]=variable[:]
+                                if t != '_FillValue':
+                                    dst.variables[name].setncattr(
+                                        t, variable.getncattr(t))
+                            dst.variables[name][:] = variable[:]
                     else:
-                        x = dst.createVariable(name, variable.datatype, variable.dimensions) 
+                        x = dst.createVariable(
+                            name, variable.datatype, variable.dimensions)
                         for t in variable.ncattrs():
-                            if t !='_FillValue': 
-                                dst.variables[name].setncattr(t, variable.getncattr(t))
-                        dst.variables[name][:]=variable[:]    
+                            if t != '_FillValue':
+                                dst.variables[name].setncattr(
+                                    t, variable.getncattr(t))
+                        dst.variables[name][:] = variable[:]
 
                 elif variable.ndim == 2:
-                    lst = [ attr for attr in variable.ncattrs() if attr == '_FillValue']
+                    lst = [attr for attr in variable.ncattrs() if attr ==
+                           '_FillValue']
                     if "Band" in name:
                         r1 = re.compile("([a-zA-Z]+)([0-9]+)")
                         m = r1.match(name)
                         band_sn = int(m.group(m.lastindex))
                         band_in = ds_in.GetRasterBand(band_sn)
-                        nodata_in = band_in.GetNoDataValue() 
-                        mask_in_v =band_in.GetMaskBand().ReadAsArray()
+                        nodata_in = band_in.GetNoDataValue()
+                        mask_in_v = band_in.GetMaskBand().ReadAsArray()
                         mask_in_b = mask_in_v == 0
                         datatype_nc = variable.datatype
 
                         if lst:
                             fillvalue = variable._FillValue
-                            x = dst.createVariable(name, datatype_nc, variable.dimensions, fill_value=fillvalue)
+                            x = dst.createVariable(
+                                name, datatype_nc, variable.dimensions, fill_value=fillvalue)
                         else:
-                            x = dst.createVariable(name, datatype_nc, variable.dimensions)
+                            x = dst.createVariable(
+                                name, datatype_nc, variable.dimensions)
 
                         for t in variable.ncattrs():
-                            if t !='_FillValue': 
-                                dst.variables[name].setncattr(t, variable.getncattr(t))
-                        #if not nodata_in:
-                        try: 
-                            tmp = variable[:,:].astype(datatype_nc)
+                            if t != '_FillValue':
+                                dst.variables[name].setncattr(
+                                    t, variable.getncattr(t))
+                        # if not nodata_in:
+                        try:
+                            tmp = variable[:, :].astype(datatype_nc)
                         except Exception:
                             pass
                         tmp.mask = np.flipud(mask_in_b)
-                        dst.variables[name][:,:]=tmp
+                        dst.variables[name][:, :] = tmp
 
                     else:
                         if lst:
-                            x = dst.createVariable(name, variable.datatype, variable.dimensions, fill_value=variable._FillValue)
+                            x = dst.createVariable(
+                                name, variable.datatype, variable.dimensions, fill_value=variable._FillValue)
                         else:
-                            x = dst.createVariable(name, variable.datatype, variable.dimensions)
+                            x = dst.createVariable(
+                                name, variable.datatype, variable.dimensions)
 
                         for t in variable.ncattrs():
-                            if t !='_FillValue': 
-                                dst.variables[name].setncattr(t, variable.getncattr(t))
-
-                        dst.variables[name][:,:] = variable[:,:]
+                            if t != '_FillValue':
+                                dst.variables[name].setncattr(
+                                    t, variable.getncattr(t))
+
+                        dst.variables[name][:, :] = variable[:, :]
 
                 else:
                     print("error")
             else:
-                x = dst.createVariable(name, variable.datatype, variable.dimensions)
+                x = dst.createVariable(
+                    name, variable.datatype, variable.dimensions)
                 for t in variable.ncattrs():
-                    if t !='_FillValue': 
+                    if t != '_FillValue':
                         dst.variables[name].setncattr(t, variable.getncattr(t))
-            
+
         ds_in = None
         src.close
         dst.close
 
-        return outfile
->>>>>>> 20f9120e
+        return outfile