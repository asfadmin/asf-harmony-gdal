--- conflicted
+++ resolved
@@ -6,7 +6,7 @@
 import os
 import subprocess
 import re
-<<<<<<< HEAD
+
 #import boto3
 #import rasterio
 import zipfile
@@ -19,17 +19,6 @@
 from osgeo.gdalconst import *
 from harmony import BaseHarmonyAdapter, util
 from pystac import Asset
-=======
-import zipfile
-import math
-import shutil
-from tempfile import mkdtemp
-from affine import Affine
-from osgeo import gdal, osr, ogr
-from osgeo.gdalconst import *
-from pystac import Asset
-from harmony import BaseHarmonyAdapter
->>>>>>> 4addd4ad
 from harmony.util import stage, bbox_to_geometry, download, generate_output_filename
 import pyproj
 import numpy as np
@@ -87,14 +76,9 @@
         with open("version.txt") as file_version:
             version = ','.join(file_version.readlines())
         return version
-<<<<<<< HEAD
-    
-    '''    
-    def invoke(self):
-=======
-
+
+        
     def process_item(self, item, source):
->>>>>>> 4addd4ad
         """
         Converts an input STAC Item's data into Zarr, returning an output STAC item
 
@@ -131,12 +115,22 @@
         try:
             # Get the data file
             asset = next(v for k, v in item.assets.items() if 'data' in (v.roles or []))
+            #20201202, jz, found we can not use new authetication methods for GFRN, UAVSAR, and AVNIR2 in prod
+            #use older authentication mathod, by setting FALLBACK_AUTHN_ENABLED=true in .env file, 
+            #and setting arg access_token=None in following download function.
             input_filename = download(
                 asset.href,
                 output_dir,
                 logger=self.logger,
                 access_token=self.message.accessToken,
                 cfg=self.config)
+
+            #input_filename = download(
+            #    asset.href,
+            #    output_dir,
+            #    logger=self.logger,
+            #    access_token=None,
+            #    cfg=self.config)
 
             basename = os.path.basename(generate_output_filename(asset.href, **operations))
 
@@ -159,108 +153,6 @@
             else:
                 self.completed_with_error('No recognized file foarmat, not process')
 
-            self.update_layernames(filename, [v.name for v in layernames])
-            filename = self.reformat(filename, output_dir)
-
-            output_filename = basename + os.path.splitext(filename)[-1]
-            mime = message.format.mime
-            url = stage(
-                filename,
-                output_filename,
-                mime,
-                location=message.stagingLocation,
-                logger=logger,
-                cfg=self.config)
-
-            # Update the STAC record
-            result.assets['data'] = Asset(url, title=output_filename, media_type=mime, roles=['data'])
-
-            # update metadata with bbox and extent in lon/lat coordinates
-            result.bbox = self.get_bbox_lonlat(filename)
-            result.geometry = bbox_to_geometry(result.bbox)
-
-            # Return the STAC record
-            return result
-        finally:
-<<<<<<< HEAD
-            self.cleanup()
-    '''
-    
-    def process_item(self, item, source):
-        """
-        Converts an input STAC Item's data into Zarr, returning an output STAC item
-
-        Parameters
-        ----------
-        item : pystac.Item
-            the item that should be converted
-        source : harmony.message.Source
-            the input source defining the variables, if any, to subset from the item
-
-        Returns
-        -------
-        pystac.Item
-            a STAC item containing the Zarr output
-        """
-        logger = self.logger
-        message = self.message
-        if message.subset and message.subset.shape:
-            logger.warn('Ignoring subset request for user shapefile %s' % (message.subset.shape.href,))
-
-        layernames = []
-
-        operations = dict(
-            variable_subset=source.variables,
-            is_regridded=bool(message.format.crs),
-            is_subsetted=bool(message.subset and message.subset.bbox)
-        )
-
-        result = item.clone()
-        result.assets = {}
-
-        # Create a temporary dir for processing we may do
-        output_dir = mkdtemp()
-        try:
-            # Get the data file
-            asset = next(v for k, v in item.assets.items() if 'data' in (v.roles or []))
-            #20201202, jz, found we can not use new authetication methods for GFRN, UAVSAR, and AVNIR2 in prod
-            #use older authentication mathod, by setting FALLBACK_AUTHN_ENABLED=true in .env file, 
-            #and setting arg access_token=None in following download function.
-            input_filename = download(
-                asset.href,
-                output_dir,
-                logger=self.logger,
-                access_token=self.message.accessToken,
-                cfg=self.config)
-
-            #input_filename = download(
-            #    asset.href,
-            #    output_dir,
-            #    logger=self.logger,
-            #    access_token=None,
-            #    cfg=self.config)
-
-            basename = os.path.basename(generate_output_filename(asset.href, **operations))
-
-            file_type = self.get_filetype(input_filename)
-
-            if file_type is None:
-                return item
-            elif file_type == 'tif':
-                layernames, filename = self.process_geotiff(
-                        source, basename, input_filename, output_dir, layernames
-                        )
-            elif file_type == 'nc':
-                layernames, filename = self.process_netcdf(
-                        source, basename, input_filename, output_dir, layernames
-                        )
-            elif file_type == 'zip':
-                layernames, filename = self.process_zip(
-                        source, basename, input_filename, output_dir, layernames
-                        )
-            else:
-                self.completed_with_error('No recognized file foarmat, not process')
-
             #self.update_layernames(filename, [v.name for v in layernames])
             self.update_layernames(filename, [v for v in layernames])
 
@@ -287,8 +179,7 @@
             # Return the STAC record
             return result
         finally:
-=======
->>>>>>> 4addd4ad
+
             # Clean up any intermediate resources
             shutil.rmtree(output_dir)
 
@@ -298,11 +189,6 @@
             # process geotiff and all bands
 
             filename = input_filename
-<<<<<<< HEAD
-            #file_base= os.path.basename(filename)
-=======
-            # file_base= os.path.basename(filename)
->>>>>>> 4addd4ad
             layer_id = basename + '__all'
             band = None
             layer_id, filename, output_dir = self.combin_transfer(
@@ -325,13 +211,8 @@
                 band = index + 1
 
                 filename = input_filename
-<<<<<<< HEAD
-                #file_base= os.path.basename(filename)
-                layer_id = basename + '__'  + variable.name
-=======
-                # file_base= os.path.basename(filename)
+                
                 layer_id = basename + '__' + variable.name
->>>>>>> 4addd4ad
 
                 layer_id, filename, output_dir = self.combin_transfer(
                     layer_id, filename, output_dir, band)
@@ -348,10 +229,7 @@
     def process_netcdf(self, source, basename, input_filename, output_dir, layernames):
 
         variables = source.process('variables') or self.get_variables(input_filename)
-<<<<<<< HEAD
-
-=======
->>>>>>> 4addd4ad
+
         for variable in variables:
 
             band = None
@@ -366,11 +244,9 @@
 
             layer_id = basename + '__' + variable.name
 
-<<<<<<< HEAD
-            #convert the subdataset in the nc file into the geotif file
-=======
+
             # convert the subdataset in the nc file into the geotif file
->>>>>>> 4addd4ad
+
             filename = self.nc2tiff(layer_id, filename, output_dir)
 
             layer_id, filename, output_dir = self.combin_transfer(
@@ -390,17 +266,11 @@
         [tiffile, ncfile] = self.pack_zipfile(input_filename, output_dir)
 
         if tiffile:
-<<<<<<< HEAD
 
             layernames, result = self.process_geotiff(source, basename, tiffile, output_dir, layernames)
 
         if ncfile:
 
-=======
-            layernames, result = self.process_geotiff(source, basename, tiffile, output_dir, layernames)
-
-        if ncfile:
->>>>>>> 4addd4ad
             layernames, result = self.process_netcdf(source, basename, ncfile, output_dir, layernames)
 
         return layernames, result
